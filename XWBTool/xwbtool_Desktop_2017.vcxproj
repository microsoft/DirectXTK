﻿<?xml version="1.0" encoding="utf-8"?>
<Project DefaultTargets="Build" ToolsVersion="15.0" xmlns="http://schemas.microsoft.com/developer/msbuild/2003">
  <ItemGroup Label="ProjectConfigurations">
    <ProjectConfiguration Include="Debug|Win32">
      <Configuration>Debug</Configuration>
      <Platform>Win32</Platform>
    </ProjectConfiguration>
    <ProjectConfiguration Include="Debug|x64">
      <Configuration>Debug</Configuration>
      <Platform>x64</Platform>
    </ProjectConfiguration>
    <ProjectConfiguration Include="Release|Win32">
      <Configuration>Release</Configuration>
      <Platform>Win32</Platform>
    </ProjectConfiguration>
    <ProjectConfiguration Include="Release|x64">
      <Configuration>Release</Configuration>
      <Platform>x64</Platform>
    </ProjectConfiguration>
  </ItemGroup>
  <PropertyGroup Label="Globals">
    <ProjectGuid>{C7AB4186-54B2-4244-A533-77494763EA1D}</ProjectGuid>
    <Keyword>Win32Proj</Keyword>
    <RootNamespace>XWBTool</RootNamespace>
    <WindowsTargetPlatformVersion>10.0.17134.0</WindowsTargetPlatformVersion>
  </PropertyGroup>
  <Import Project="$(VCTargetsPath)\Microsoft.Cpp.Default.props" />
  <PropertyGroup Condition="'$(Configuration)|$(Platform)'=='Debug|Win32'" Label="Configuration">
    <ConfigurationType>Application</ConfigurationType>
    <UseDebugLibraries>true</UseDebugLibraries>
    <PlatformToolset>v141</PlatformToolset>
    <CharacterSet>Unicode</CharacterSet>
  </PropertyGroup>
  <PropertyGroup Condition="'$(Configuration)|$(Platform)'=='Debug|x64'" Label="Configuration">
    <ConfigurationType>Application</ConfigurationType>
    <UseDebugLibraries>true</UseDebugLibraries>
    <PlatformToolset>v141</PlatformToolset>
    <CharacterSet>Unicode</CharacterSet>
  </PropertyGroup>
  <PropertyGroup Condition="'$(Configuration)|$(Platform)'=='Release|Win32'" Label="Configuration">
    <ConfigurationType>Application</ConfigurationType>
    <UseDebugLibraries>false</UseDebugLibraries>
    <PlatformToolset>v141</PlatformToolset>
    <CharacterSet>Unicode</CharacterSet>
  </PropertyGroup>
  <PropertyGroup Condition="'$(Configuration)|$(Platform)'=='Release|x64'" Label="Configuration">
    <ConfigurationType>Application</ConfigurationType>
    <UseDebugLibraries>false</UseDebugLibraries>
    <PlatformToolset>v141</PlatformToolset>
    <CharacterSet>Unicode</CharacterSet>
  </PropertyGroup>
  <Import Project="$(VCTargetsPath)\Microsoft.Cpp.props" />
  <ImportGroup Label="ExtensionSettings">
  </ImportGroup>
  <ImportGroup Label="PropertySheets" Condition="'$(Configuration)|$(Platform)'=='Debug|Win32'">
    <Import Project="$(UserRootDir)\Microsoft.Cpp.$(Platform).user.props" Condition="exists('$(UserRootDir)\Microsoft.Cpp.$(Platform).user.props')" Label="LocalAppDataPlatform" />
  </ImportGroup>
  <ImportGroup Condition="'$(Configuration)|$(Platform)'=='Debug|x64'" Label="PropertySheets">
    <Import Project="$(UserRootDir)\Microsoft.Cpp.$(Platform).user.props" Condition="exists('$(UserRootDir)\Microsoft.Cpp.$(Platform).user.props')" Label="LocalAppDataPlatform" />
  </ImportGroup>
  <ImportGroup Label="PropertySheets" Condition="'$(Configuration)|$(Platform)'=='Release|Win32'">
    <Import Project="$(UserRootDir)\Microsoft.Cpp.$(Platform).user.props" Condition="exists('$(UserRootDir)\Microsoft.Cpp.$(Platform).user.props')" Label="LocalAppDataPlatform" />
  </ImportGroup>
  <ImportGroup Condition="'$(Configuration)|$(Platform)'=='Release|x64'" Label="PropertySheets">
    <Import Project="$(UserRootDir)\Microsoft.Cpp.$(Platform).user.props" Condition="exists('$(UserRootDir)\Microsoft.Cpp.$(Platform).user.props')" Label="LocalAppDataPlatform" />
  </ImportGroup>
  <PropertyGroup Label="UserMacros" />
  <PropertyGroup Condition="'$(Configuration)|$(Platform)'=='Debug|Win32'">
    <OutDir>Bin\Desktop_2017\$(Platform)\$(Configuration)\</OutDir>
    <IntDir>Bin\Desktop_2017\$(Platform)\$(Configuration)\</IntDir>
    <TargetName>XWBTool</TargetName>
  </PropertyGroup>
  <PropertyGroup Condition="'$(Configuration)|$(Platform)'=='Debug|x64'">
    <OutDir>Bin\Desktop_2017\$(Platform)\$(Configuration)\</OutDir>
    <IntDir>Bin\Desktop_2017\$(Platform)\$(Configuration)\</IntDir>
    <TargetName>XWBTool</TargetName>
  </PropertyGroup>
  <PropertyGroup Condition="'$(Configuration)|$(Platform)'=='Release|Win32'">
    <OutDir>Bin\Desktop_2017\$(Platform)\$(Configuration)\</OutDir>
    <IntDir>Bin\Desktop_2017\$(Platform)\$(Configuration)\</IntDir>
    <TargetName>XWBTool</TargetName>
  </PropertyGroup>
  <PropertyGroup Condition="'$(Configuration)|$(Platform)'=='Release|x64'">
    <OutDir>Bin\Desktop_2017\$(Platform)\$(Configuration)\</OutDir>
    <IntDir>Bin\Desktop_2017\$(Platform)\$(Configuration)\</IntDir>
    <TargetName>XWBTool</TargetName>
  </PropertyGroup>
  <ItemDefinitionGroup Condition="'$(Configuration)|$(Platform)'=='Debug|Win32'">
    <ClCompile>
      <WarningLevel>Level4</WarningLevel>
      <Optimization>Disabled</Optimization>
      <PreprocessorDefinitions>WIN32;_DEBUG;_CONSOLE;_WIN32_WINNT=0x0600;%(PreprocessorDefinitions)</PreprocessorDefinitions>
      <AdditionalIncludeDirectories>..\Audio;..\Src;%(AdditionalIncludeDirectories)</AdditionalIncludeDirectories>
      <SDLCheck>true</SDLCheck>
<<<<<<< HEAD
      <ConformanceMode>true</ConformanceMode>
=======
      <AdditionalOptions>/permissive- %(AdditionalOptions)</AdditionalOptions>
>>>>>>> 2f6d7e44
    </ClCompile>
    <Link>
      <SubSystem>Console</SubSystem>
      <GenerateDebugInformation>true</GenerateDebugInformation>
      <LargeAddressAware>true</LargeAddressAware>
    </Link>
  </ItemDefinitionGroup>
  <ItemDefinitionGroup Condition="'$(Configuration)|$(Platform)'=='Debug|x64'">
    <ClCompile>
      <WarningLevel>Level4</WarningLevel>
      <Optimization>Disabled</Optimization>
      <PreprocessorDefinitions>WIN32;_DEBUG;_CONSOLE;_WIN32_WINNT=0x0600;%(PreprocessorDefinitions)</PreprocessorDefinitions>
      <AdditionalIncludeDirectories>..\Audio;..\Src;%(AdditionalIncludeDirectories)</AdditionalIncludeDirectories>
      <SDLCheck>true</SDLCheck>
<<<<<<< HEAD
      <ConformanceMode>true</ConformanceMode>
=======
      <AdditionalOptions>/permissive- %(AdditionalOptions)</AdditionalOptions>
>>>>>>> 2f6d7e44
    </ClCompile>
    <Link>
      <SubSystem>Console</SubSystem>
      <GenerateDebugInformation>true</GenerateDebugInformation>
    </Link>
  </ItemDefinitionGroup>
  <ItemDefinitionGroup Condition="'$(Configuration)|$(Platform)'=='Release|Win32'">
    <ClCompile>
      <WarningLevel>Level4</WarningLevel>
      <Optimization>MaxSpeed</Optimization>
      <PreprocessorDefinitions>WIN32;NDEBUG;_CONSOLE;_WIN32_WINNT=0x0600;%(PreprocessorDefinitions)</PreprocessorDefinitions>
      <AdditionalIncludeDirectories>..\Audio;..\Src;%(AdditionalIncludeDirectories)</AdditionalIncludeDirectories>
<<<<<<< HEAD
      <SDLCheck>true</SDLCheck>
      <ConformanceMode>true</ConformanceMode>
=======
>>>>>>> 2f6d7e44
      <ControlFlowGuard>Guard</ControlFlowGuard>
      <SDLCheck>true</SDLCheck>
      <AdditionalOptions>/permissive- %(AdditionalOptions)</AdditionalOptions>
    </ClCompile>
    <Link>
      <SubSystem>Console</SubSystem>
      <GenerateDebugInformation>true</GenerateDebugInformation>
      <EnableCOMDATFolding>true</EnableCOMDATFolding>
      <OptimizeReferences>true</OptimizeReferences>
      <LargeAddressAware>true</LargeAddressAware>
    </Link>
  </ItemDefinitionGroup>
  <ItemDefinitionGroup Condition="'$(Configuration)|$(Platform)'=='Release|x64'">
    <ClCompile>
      <WarningLevel>Level4</WarningLevel>
      <Optimization>MaxSpeed</Optimization>
      <PreprocessorDefinitions>WIN32;NDEBUG;_CONSOLE;_WIN32_WINNT=0x0600;%(PreprocessorDefinitions)</PreprocessorDefinitions>
      <AdditionalIncludeDirectories>..\Audio;..\Src;%(AdditionalIncludeDirectories)</AdditionalIncludeDirectories>
<<<<<<< HEAD
      <SDLCheck>true</SDLCheck>
      <ConformanceMode>true</ConformanceMode>
=======
>>>>>>> 2f6d7e44
      <ControlFlowGuard>Guard</ControlFlowGuard>
      <SDLCheck>true</SDLCheck>
      <AdditionalOptions>/permissive- %(AdditionalOptions)</AdditionalOptions>
    </ClCompile>
    <Link>
      <SubSystem>Console</SubSystem>
      <GenerateDebugInformation>true</GenerateDebugInformation>
      <EnableCOMDATFolding>true</EnableCOMDATFolding>
      <OptimizeReferences>true</OptimizeReferences>
    </Link>
  </ItemDefinitionGroup>
  <ItemGroup>
    <ClCompile Include="..\Audio\WAVFileReader.cpp" />
    <ClCompile Include="xwbtool.cpp" />
  </ItemGroup>
  <ItemGroup>
    <ClInclude Include="..\Audio\WAVFileReader.h" />
  </ItemGroup>
  <Import Project="$(VCTargetsPath)\Microsoft.Cpp.targets" />
  <ImportGroup Label="ExtensionTargets">
  </ImportGroup>
</Project><|MERGE_RESOLUTION|>--- conflicted
+++ resolved
@@ -92,11 +92,7 @@
       <PreprocessorDefinitions>WIN32;_DEBUG;_CONSOLE;_WIN32_WINNT=0x0600;%(PreprocessorDefinitions)</PreprocessorDefinitions>
       <AdditionalIncludeDirectories>..\Audio;..\Src;%(AdditionalIncludeDirectories)</AdditionalIncludeDirectories>
       <SDLCheck>true</SDLCheck>
-<<<<<<< HEAD
       <ConformanceMode>true</ConformanceMode>
-=======
-      <AdditionalOptions>/permissive- %(AdditionalOptions)</AdditionalOptions>
->>>>>>> 2f6d7e44
     </ClCompile>
     <Link>
       <SubSystem>Console</SubSystem>
@@ -111,11 +107,7 @@
       <PreprocessorDefinitions>WIN32;_DEBUG;_CONSOLE;_WIN32_WINNT=0x0600;%(PreprocessorDefinitions)</PreprocessorDefinitions>
       <AdditionalIncludeDirectories>..\Audio;..\Src;%(AdditionalIncludeDirectories)</AdditionalIncludeDirectories>
       <SDLCheck>true</SDLCheck>
-<<<<<<< HEAD
       <ConformanceMode>true</ConformanceMode>
-=======
-      <AdditionalOptions>/permissive- %(AdditionalOptions)</AdditionalOptions>
->>>>>>> 2f6d7e44
     </ClCompile>
     <Link>
       <SubSystem>Console</SubSystem>
@@ -128,14 +120,9 @@
       <Optimization>MaxSpeed</Optimization>
       <PreprocessorDefinitions>WIN32;NDEBUG;_CONSOLE;_WIN32_WINNT=0x0600;%(PreprocessorDefinitions)</PreprocessorDefinitions>
       <AdditionalIncludeDirectories>..\Audio;..\Src;%(AdditionalIncludeDirectories)</AdditionalIncludeDirectories>
-<<<<<<< HEAD
+      <ControlFlowGuard>Guard</ControlFlowGuard>
       <SDLCheck>true</SDLCheck>
       <ConformanceMode>true</ConformanceMode>
-=======
->>>>>>> 2f6d7e44
-      <ControlFlowGuard>Guard</ControlFlowGuard>
-      <SDLCheck>true</SDLCheck>
-      <AdditionalOptions>/permissive- %(AdditionalOptions)</AdditionalOptions>
     </ClCompile>
     <Link>
       <SubSystem>Console</SubSystem>
@@ -151,14 +138,9 @@
       <Optimization>MaxSpeed</Optimization>
       <PreprocessorDefinitions>WIN32;NDEBUG;_CONSOLE;_WIN32_WINNT=0x0600;%(PreprocessorDefinitions)</PreprocessorDefinitions>
       <AdditionalIncludeDirectories>..\Audio;..\Src;%(AdditionalIncludeDirectories)</AdditionalIncludeDirectories>
-<<<<<<< HEAD
+      <ControlFlowGuard>Guard</ControlFlowGuard>
       <SDLCheck>true</SDLCheck>
       <ConformanceMode>true</ConformanceMode>
-=======
->>>>>>> 2f6d7e44
-      <ControlFlowGuard>Guard</ControlFlowGuard>
-      <SDLCheck>true</SDLCheck>
-      <AdditionalOptions>/permissive- %(AdditionalOptions)</AdditionalOptions>
     </ClCompile>
     <Link>
       <SubSystem>Console</SubSystem>
